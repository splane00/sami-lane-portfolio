<<<<<<< HEAD
# Multi-Omics Biomarker Explorer

Integrate RNA-seq expression, DNA methylation, and somatic mutation profiles to discover potential biomarkers for a specific cancer type. This repository contains a reproducible Python toolkit and optional Streamlit dashboard for end-to-end multi-omics exploration using public GEO/TCGA-style datasets or institution-specific cohorts.

## Why this project matters

Multi-omics integration is essential for connecting molecular alterations with clinical phenotypes. The Biomarker Explorer demonstrates:

- Practical bioinformatics data wrangling across heterogeneous assay types.
- Feature harmonization and modeling workflows that surface candidate biomarkers.
- Reusable visualization utilities for communicating findings to collaborators.

The project builds on foundational experience with SNP and gene-expression analytics and extends it into a more realistic translational research scenario.

## Features

- **Configurable data ingestion** for RNA-seq counts/TPM, methylation beta values, and mutation calls.
- **Preprocessing utilities** for filtering, transformation, batch correction hooks, and clinical metadata alignment.
- **Feature integration** via concatenation, scaling, and modality-aware feature selection.
- **Modeling toolkit** with scikit-learn pipelines for supervised biomarker discovery (logistic regression, random forest, elastic net).
- **Visualization helpers** powered by seaborn and Plotly for exploratory analysis and model interpretation.
- **Streamlit dashboard (optional stretch goal)** for interactive exploration of integrated cohorts.
- **Synthetic demo dataset generator** for fast experimentation without external downloads.

## Repository structure

```text
.
├── pyproject.toml                  # Project metadata and dependencies
├── README.md
├── scripts/
│   └── generate_synthetic_multiomics.py  # Creates demo RNA-seq, methylation, mutation, clinical CSVs
├── src/
│   └── biomarker_explorer/
│       ├── __init__.py
│       ├── config.py
│       ├── data_io.py
│       ├── preprocessing.py
│       ├── integration.py
│       ├── modeling.py
│       ├── visualization.py
│       ├── pipeline.py
│       └── dashboard.py
└── tests/
    └── test_pipeline.py
```

## Getting started

1. **Create and activate a virtual environment**
   ```bash
   python -m venv .venv
   source .venv/bin/activate  # On Windows use .venv\Scripts\activate
   ```

2. **Install the project in editable mode**
   ```bash
   pip install -e .
   ```

3. **Generate synthetic demo data (optional but recommended)**
   ```bash
   python scripts/generate_synthetic_multiomics.py --out-dir data/demo --seed 17
   ```

4. **Run the end-to-end analysis pipeline**
   ```bash
   python -m biomarker_explorer.pipeline \
       --config configs/demo_config.yaml
   ```

   The pipeline will read the YAML configuration, load the CSV inputs, preprocess and integrate features, fit the specified models, and write all outputs into the configured results directory.

5. **Launch the interactive dashboard** (requires Streamlit)
   ```bash
   streamlit run src/biomarker_explorer/dashboard.py -- \
       --config configs/demo_config.yaml
   ```

## Configuration

Define cohorts via YAML files (see `configs/demo_config.yaml` once generated). Key fields include:

- `rna_seq.path`: Path to the RNA-seq expression matrix (samples × genes).
- `methylation.path`: Path to the methylation beta-value matrix (samples × CpG sites).
- `mutation.path`: Path to the mutation matrix (samples × genes; binary or counts).
- `clinical.path`: Clinical metadata with at least `sample_id` and `outcome` columns.
- `feature_selection`: Options for variance filtering or selecting top-k features per modality.
- `modeling`: Choice of estimator, cross-validation settings, and evaluation metrics.
- `results_dir`: Directory where outputs (merged matrices, metrics, feature importances, plots) are written.

Use the demo configuration as a template and adapt the file paths and schema for your cancer cohort.

## Development roadmap

- Add automated data downloaders for TCGA via the Genomic Data Commons API.
- Incorporate pathway-level feature aggregation (e.g., GSVA scores).
- Extend modeling support to survival analysis (Cox proportional hazards, random survival forests).
- Enable cloud-friendly execution via Snakemake or Nextflow wrappers.

## Contributing & support

Contributions, bug reports, and feature requests are welcome via GitHub issues and pull requests. For questions, contact `slane21@jh.edu` or open a discussion thread.

## License

This repository is distributed under the MIT License. See `LICENSE` for details.
=======
# Samantha (Sami) Lane – Portfolio

Welcome to my portfolio! I am a Master's student in Bioinformatics at Johns Hopkins University with interests in genomics, women’s health, and computational biology. This repository highlights selected projects that showcase my skills in Python, data analysis, bioinformatics pipelines, and software development.  

---

## Projects

### Bioinformatics
- [**BTN1A1 Gene Analysis**](https://github.com/splane00/bioinfo_projects/blob/main/BTN1A1-analysis.md) - *Intro to Bioinformatics coursework* - in progress!  
  Explored gene structure, SNPs, and protein domains using Ensembl, NCBI, and UCSC Genome Browser.  
  *Skills:* Genomic databases, sequence analysis, literature integration.

### Software Development  
- [**Huffman Encoding Tree Implementation**](https://github.com/splane00/data-struc-3) - *Data Structures coursework*  
  Python implementation of a Huffman tree for text compression and decompression. The program builds an encoding tree from character frequencies, generates binary codes, and encodes/decodes files while reporting compression results.  
  *Skills:* Python, binary trees, greedy algorithms, file I/O, modular design.
- [**Quicksort vs. Natural Merge Sort**](https://github.com/splane00/data-struc-4) - *Data Structures coursework*  
  Python project comparing the performance of Quicksort and Natural Merge Sort on different input datasets. The program measures runtime and analyzes efficiency based on input size and order.  
  *Skills:* Python, sorting algorithms, algorithm analysis, runtime measurement, data structures.
- [**Prefix to Postfix Converter**](https://github.com/splane00/data-struc-1) - *Data Structures coursework*  
  Python program that converts prefix expressions to postfix form using a stack-based approach. Demonstrates parsing, validation, and expression conversion with proper error handling.  
  *Skills:* Python, stacks, expression parsing, algorithm design, modular programming.  
- [**Stack Implementation**](https://github.com/splane00/data-struc-2) - *Data Structures coursework*  
  Python program implementing a stack data structure with operations for push, pop, peek, and error handling. Includes file input/output to test stack functionality with expression evaluation.  
*Skills:* Python, stacks, data structures, file I/O, modular programming.  

### Data Analysis and Visualization  
- **Exploratory Data Analysis With Python and Pandas** - Coursera Project Network - coming soon!  
  *Skills:* Python, Pandas, Numpy, Seaborn, Matploptlib, data wrangling, data cleaning, tabular datasets, statistical analysis
- **Data Cleaning in Excel: Techniques to Clean Messy Data** - Coursera Project Network - coming soon!  
  *Skills:* Microsoft Excel, Excel formulas, automation techniques, data cleaning  

### Undergraduate Projects
- **Literature Review:** ["Ethical Implications of Clinician Responses to Patients Presenting with Suicidal Ideation"](https://github.com/splane00/undergrad/blob/main/BHUM%20Lit%20Review.pdf)
- **Literature Review:** "Feasibility of Using Pharmacogenomics as Standard Practice in Psychiatric Healthcare" - coming soon!
- **Organic Chemistry Research:** [“Optimization of Alkylation of Ammonia and Amines Reaction to Selectively Form Ammonium Salts”](https://github.com/splane00/undergrad/blob/main/Optimization%20of%20Alkylation%20OCII.pdf)
- **Organic Chemistry Research:** [“Optimization of Alcohol Reagent in Williamson Ether Synthesis”](https://github.com/splane00/undergrad/blob/main/Williamson%20Ether%20Synthesis%20OCII.pdf)

---

## Skills
- **Languages:** Python, SQL, Java, JavaScript (React, Next.js)  
- **Libraries/Frameworks:** Pandas, NumPy, Scikit-learn, Seaborn, Matplotlib  
- **Bioinformatics Tools:** BLAST, FASTA, Ensembl, UCSC Genome Browser, NCBI/Entrez, ENCODE, WashU Epigenome Browser  
- **Other:** Git/GitHub, Firebase, Data Visualization, Cloud Deployment

---

## Contact me
- Email: slane21@jh.edu  
- [GitHub](https://github.com/splane00)   
- [LinkedIn](https://www.linkedin.com/in/samantha-lane-917771155/)  
>>>>>>> a15731bc
<|MERGE_RESOLUTION|>--- conflicted
+++ resolved
@@ -1,4 +1,3 @@
-<<<<<<< HEAD
 # Multi-Omics Biomarker Explorer
 
 Integrate RNA-seq expression, DNA methylation, and somatic mutation profiles to discover potential biomarkers for a specific cancer type. This repository contains a reproducible Python toolkit and optional Streamlit dashboard for end-to-end multi-omics exploration using public GEO/TCGA-style datasets or institution-specific cohorts.
@@ -106,7 +105,6 @@
 ## License
 
 This repository is distributed under the MIT License. See `LICENSE` for details.
-=======
 # Samantha (Sami) Lane – Portfolio
 
 Welcome to my portfolio! I am a Master's student in Bioinformatics at Johns Hopkins University with interests in genomics, women’s health, and computational biology. This repository highlights selected projects that showcase my skills in Python, data analysis, bioinformatics pipelines, and software development.  
@@ -159,5 +157,4 @@
 ## Contact me
 - Email: slane21@jh.edu  
 - [GitHub](https://github.com/splane00)   
-- [LinkedIn](https://www.linkedin.com/in/samantha-lane-917771155/)  
->>>>>>> a15731bc
+- [LinkedIn](https://www.linkedin.com/in/samantha-lane-917771155/)  